--- conflicted
+++ resolved
@@ -156,11 +156,6 @@
     }
 }
 
-<<<<<<< HEAD
-/// This function should really take IpAddr as an argument
-/// but it is used outside of this library and IpAddr
-/// is currently considered experimental.
-=======
 pub fn is_loopback(ip_addr: &IpAddr) -> bool {
     match ip_addr {
         &IpAddr::V4(ref ip) => ip.is_loopback(),
@@ -319,7 +314,6 @@
 // This function should really take IpAddr as an argument
 // but it is used outside of this library and IpAddr
 // is currently considered experimental.
->>>>>>> 6e5a38b2
 pub fn ifaddrs_if_unspecified(ep: transport::Endpoint) -> Vec<transport::Endpoint> {
     if !is_unspecified(&ep.get_address().ip()) {
         return vec![ep];
