--- conflicted
+++ resolved
@@ -16,12 +16,7 @@
 // relating to use of the SAFE Network Software.
 // Defines `Core`, the mio handler and the core of the event loop.
 
-<<<<<<< HEAD
 pub use self::core::{Core, CoreMessage, CoreTimer, EventLoop, spawn_event_loop};
-=======
-
-pub use self::core::{Core, CoreMessage, CoreTimerId};
->>>>>>> 5df1391f
 pub use self::error::CommonError;
 pub use self::message::{BootstrapDenyReason, Message};
 pub use self::socket::Socket;
