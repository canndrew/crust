--- conflicted
+++ resolved
@@ -38,7 +38,6 @@
 }
 
 pub fn read_config_file() -> Result<Config, ::error::Error> {
-<<<<<<< HEAD
     let file_handler = try!(FileHandler::new(&try!(get_file_name())));
     let cfg = try!(file_handler.read_file::<Config>());
     Ok(cfg)
@@ -49,16 +48,6 @@
     let file_handler = try!(FileHandler::new(&try!(get_file_name())));
     try!(file_handler.write_file(&Config::make_default()));
     Ok(())
-=======
-    let mut file_handler = FileHandler::new(try!(get_file_name()));
-    Ok(try!(file_handler.read_file::<Config>()))
-}
-
-// This is a best-effort to create a config file - we don't care about the result.
-pub fn create_default_config_file() -> Result<(), Error> {
-    let mut file_handler = FileHandler::new(try!(get_file_name()));
-    Ok(try!(file_handler.write_file(&Config::make_default())))
->>>>>>> 6ff5c89a
 }
 
 /// Writes a Crust config file **for use by tests and examples**.
@@ -87,15 +76,9 @@
     Ok(config_path)
 }
 
-<<<<<<< HEAD
 fn get_file_name() -> Result<::std::ffi::OsString, ::error::Error> {
     let mut name = try!(::file_handler::exe_file_stem());
     name.push(".crust.config");
-=======
-fn get_file_name() -> Result<::std::path::PathBuf, Error> {
-    let mut name = try!(::file_handler::exe_file_stem());
-    name.set_extension("crust.config");
->>>>>>> 6ff5c89a
     Ok(name)
 }
 
