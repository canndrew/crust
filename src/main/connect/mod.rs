--- conflicted
+++ resolved
@@ -17,14 +17,8 @@
 
 mod exchange_msg;
 
-<<<<<<< HEAD
 use self::exchange_msg::ExchangeMsg;
 use common::{Core, CoreTimer, NameHash, Socket, State};
-=======
-
-use self::exchange_msg::ExchangeMsg;
-use common::{Core, CoreTimerId, NameHash, Socket, State};
->>>>>>> 5df1391f
 use main::{ActiveConnection, ConnectionCandidate, ConnectionMap, CrustError, Event, PeerId,
            PrivConnectionInfo, PubConnectionInfo};
 use mio::{Poll, PollOpt, Ready, Token};
@@ -91,26 +85,12 @@
             .filter_map(|elt| Socket::connect(&elt).ok())
             .collect::<Vec<_>>();
 
-<<<<<<< HEAD
-        if let Ok((listener, nat_sockets)) =
-            nat::get_sockets(our_ci.hole_punch_socket, their_hole_punch.len()) {
-            poll.register(&listener,
-                          token,
-                          Ready::readable() | Ready::error() | Ready::hup(),
-                          PollOpt::edge())?;
-            state.borrow_mut().listener = Some(listener);
-            sockets.extend(nat_sockets.into_iter()
-                .zip(their_hole_punch.into_iter().map(|elt| elt.0))
-                .filter_map(|elt| TcpStream::connect_stream(elt.0, &elt.1).ok())
-                .map(Socket::wrap)
-                .collect::<Vec<_>>());
-=======
         if let Some(hole_punch_sock) = our_ci.hole_punch_socket {
             if let Ok((listener, nat_sockets)) =
                 nat::get_sockets(hole_punch_sock, their_hole_punch.len()) {
-                el.register(&listener,
+                poll.register(&listener,
                               token,
-                              EventSet::readable() | EventSet::error() | EventSet::hup(),
+                              Ready::readable() | Ready::error() | Ready::hup(),
                               PollOpt::edge())?;
                 state.borrow_mut().listener = Some(listener);
                 sockets.extend(nat_sockets.into_iter()
@@ -119,7 +99,6 @@
                     .map(Socket::wrap)
                     .collect::<Vec<_>>());
             }
->>>>>>> 5df1391f
         }
 
         for socket in sockets {
