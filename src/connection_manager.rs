// Copyright 2015 MaidSafe.net limited.
//
// This SAFE Network Software is licensed to you under (1) the MaidSafe.net Commercial License,
// version 1.0 or later, or (2) The General Public License (GPL), version 3, depending on which
// licence you accepted on initial access to the Software (the "Licences").
//
// By contributing code to the SAFE Network Software, or to this project generally, you agree to be
// bound by the terms of the MaidSafe Contributor Agreement, version 1.0.  This, along with the
// Licenses can be found in the root directory of this project at LICENSE, COPYING and CONTRIBUTOR.
//
// Unless required by applicable law or agreed to in writing, the SAFE Network Software distributed
// under the GPL Licence is distributed on an "AS IS" BASIS, WITHOUT WARRANTIES OR CONDITIONS OF ANY
// KIND, either express or implied.
//
// Please review the Licences for the specific language governing permissions and limitations
// relating to use of the SAFE Network Software.

use cbor;
use sodiumoxide::crypto::asymmetricbox;
use std::collections::{HashMap, HashSet};
use std::io;
use std::sync::{Arc, mpsc, Mutex, Weak};
use std::thread;
use std::net::IpAddr;

use beacon;
use bootstrap::{BootStrapHandler, BootStrapContacts, Contact, PublicKey};
use getifaddrs::getifaddrs;
use transport;
use transport::{Endpoint, Port};

use asynchronous::{Deferred,ControlFlow};

/// Type used to represent serialised data in a message.
pub type Bytes = Vec<u8>;

type WeakState = Weak<Mutex<State>>;

/// A structure representing a connection manager
pub struct ConnectionManager {
    state: Arc<Mutex<State>>,
    beacon_guid_and_port: Option<(beacon::GUID, u16)>,
}

/// Enum representing different events that will be sent over the asynchronous channel to the user
/// of this module.
#[derive(Debug, PartialEq, Eq, Clone)]
pub enum Event {
    /// Invoked when a new message is received.  Passes the peer's endpoint and the message.
    NewMessage(Endpoint, Bytes),
    /// Invoked when a new connection to a peer is established.  Passes the peer's endpoint.
    NewConnection(Endpoint),
    /// Invoked when a connection to a peer is lost.  Passes the peer's endpoint.
    LostConnection(Endpoint),
}

struct Connection {
    writer_channel: mpsc::Sender<Bytes>,
}

struct State {
    event_pipe: mpsc::Sender<Event>,
    connections: HashMap<Endpoint, Connection>,
    listening_ports: HashSet<Port>,
    stop_called: bool,
}

impl ConnectionManager {
    /// Constructs a connection manager. User needs to create an asynchronous channel, and provide
    /// the sender half to this method. Receiver will receive all `Event`s from this library.
    pub fn new(event_pipe: mpsc::Sender<Event>) -> ConnectionManager {
        let state = Arc::new(Mutex::new(State{ event_pipe: event_pipe,
                                               connections: HashMap::new(),
                                               listening_ports: HashSet::new(),
                                               stop_called: false,
                                             }));
        ConnectionManager { state: state, beacon_guid_and_port: None, }
    }

    /// Starts listening on all supported protocols. Specified hint will be tried first. If it fails
    /// to start on these, it defaults to random / OS provided endpoints for each supported
    /// protocol. The actual endpoints used will be returned on which it started listening for each
    /// protocol.
    /// if beacon port == 0 => a random port is taken and returned by beacon
    /// if beacon port != 0 => an attempt to get the port is made by beacon and the callee will be informed of the attempt
    /// if beacon port == None => 5483 is tried
    /// if beacon succeeds in starting the udp listener, the coresponding port is returned
    // FIXME: Returning io::Result seems pointless since we always return Ok.
    pub fn start_listening(&mut self, mut hint: Vec<Port>, beacon_port: Option<u16>) ->
            io::Result<(Vec<Port>, Option<u16>)> {
        // We need to check for an instance of each supported protocol in the hint vector.  For any
        // protocol that doesn't have an entry, we should inject one (either random or 0).  For now
        // we're only supporting TCP, so...
        if hint.is_empty() {
            hint.push(Port::Tcp(0));
        }
        for h in &hint {
            self.listen(h);
        }
        let beacon_port: u16 = match beacon_port {
            Some(port) =>  port,
            None => 5483
        };

        let mut used_beacon_port: Option<u16> = None;
        let ws = self.state.downgrade();
        let listening_ports = try!(lock_state(&ws, |s| {
            let buf: Vec<Port> = s.listening_ports.iter().map(|s| s.clone()).collect();
            Ok(buf)
        }));
        self.beacon_guid_and_port = match beacon::BroadcastAcceptor::new(beacon_port) {
            Ok(acceptor) => {
                let beacon_guid_and_port = (acceptor.beacon_guid(), acceptor.beacon_port());
                used_beacon_port = Some(beacon_guid_and_port.1);
                let public_key =
                    PublicKey::Asym(asymmetricbox::PublicKey([0u8; asymmetricbox::PUBLICKEYBYTES]));
                let mut contacts = BootStrapContacts::new();
                let listening_ips = getifaddrs();
                for port in &listening_ports {
                    for ip in &listening_ips {
                        contacts.push(Contact::new(Endpoint::tcp((ip.addr.clone(), port.get_port())), public_key.clone()));
                    }
                }
                let mut bootstrap_handler = BootStrapHandler::new();
                bootstrap_handler.add_bootstrap_contacts(contacts);

                let _ = thread::Builder::new().name("ConnectionManager beacon acceptor".to_string())
                                              .spawn(move || {
                    loop {
                        let mut transport = match acceptor.accept() {
                            Ok(transport) => transport,
                            Err(_) => {
                                break
                            },
                        };
                        let bootstrap_contacts = || {
                            let handler = BootStrapHandler::new();
                            let contacts = handler.get_serialised_bootstrap_contacts();
                            contacts
                        };
                        let _ = transport.sender.send(&bootstrap_contacts());
                    }
                });
                Some(beacon_guid_and_port)
            },
            Err(_) => None
        };

        Ok((listening_ports, used_beacon_port))
    }

    /// For API compatibilty, return a vector of listening endpoints
    pub fn start_listening2(&mut self, hint: Vec<Port>, beacon_port: Option<u16>) ->
            io::Result<(Vec<Endpoint>, Option<u16>)> {
        let ports_and_beacon = self.start_listening(hint, beacon_port);
        if ports_and_beacon.is_err() { return Err(ports_and_beacon.err().unwrap()); }
        let ports_and_beacon = ports_and_beacon.unwrap();
        let mut endpoints = Vec::<Endpoint>::new();
        for port in ports_and_beacon.0 {
            match port {
                Port::Tcp(p) => {
                    for ifaddr in getifaddrs() {
                        endpoints.push(match ifaddr.addr {
                            IpAddr::V4(a) => Endpoint::tcp((a, p)),
                            IpAddr::V6(a) => Endpoint::tcp((a, p)),
                        });
                    }
                },
            }
        }
        Ok((endpoints, ports_and_beacon.1))
    }

    /// This method tries to connect (bootstrap to exisiting network) to the default or provided
    /// list of bootstrap nodes.
    ///
    /// If `bootstrap_list` is `None`, it will attempt to read a local cached file to populate the
    /// list.  It will then try to connect to all of the endpoints in the list.  It will return
    /// once a connection with any of the endpoints is established with Ok(Endpoint) and it will
    /// drop all other ongoing attempts.  If this fails and `beacon_port` is `Some`, it will try to
    /// use the beacon port to connect to a peer on the same LAN.
    ///
    /// If `bootstrap_list` is `Some`, it will try to connect to all of the endpoints in the list.
    /// It will return once a connection with any of the endpoints is established with Ok(Endpoint)
    /// and it will drop all other ongoing attempts.  Note that `beacon_port` has no effect if
    /// `bootstrap_list` is `Some`; i.e. passing an explicit list ensures we only get connected to
    /// one of the nodes on the list - we don't fall back to use the beacon protocol.
    ///
    /// It will return Err if it fails to connect to any peer.
    pub fn bootstrap(&self, bootstrap_list: Option<Vec<Endpoint>>, beacon_port: Option<u16>) ->
            io::Result<Endpoint> {
        let port: u16 = match beacon_port {
            Some(udp_port) => udp_port,
            None => 5483
        };
        match bootstrap_list {
            Some(list) => self.bootstrap_off_list(list),
            None => self.bootstrap_off_list(self.seek_peers(port)),
        }
    }

    /// This should be called before destroying an instance of a ConnectionManager to allow the
    /// listener threads to join.  Once called, the ConnectionManager should be destroyed.
    pub fn stop(&self) {
        match self.beacon_guid_and_port {
            Some(beacon_guid_and_port) => beacon::BroadcastAcceptor::stop(&beacon_guid_and_port),
            None => (),
        }
        let mut listening_ports = Vec::<Port>::new();
        let weak_state = self.state.downgrade();
        {
            let _ = lock_mut_state(&weak_state, |state: &mut State| {
                for itr in &state.listening_ports {
                    listening_ports.push(itr.clone());
                }
                state.listening_ports.clear();
                state.stop_called = true;
                Ok(())
            });
        }
        // println!("connection_manager::stop There are {} TCP ports being listened on", listening_ports.len());
        for port in listening_ports {
            match transport::connect(Endpoint::tcp(("127.0.0.1", port.get_port()))) {
                Ok(_) => (),
                Err(e) => panic!(e),
            };
        }
    }

    /// Opens a connection to a remote peer. `endpoints` is a vector of addresses of the remote
    /// peer. All the endpoints will be tried. As soon as a connection is established, it will drop
    /// all other ongoing attempts. On success `Event::NewConnection` with connected `Endpoint` will
    /// be sent to the event channel. On failure, nothing is reported.
    /// Failed attempts are not notified back up to the caller. If the caller wants to know of a
    /// failed attempt, it must maintain a record of the attempt itself which times out if a
    /// corresponding Event::NewConnection isn't received
    /// For details on handling of connect in different protocol refer
    /// https://github.com/dirvine/crust/blob/master/docs/connect.md
    pub fn connect(&self, endpoints: Vec<Endpoint>) {
        let ws = self.state.downgrade();
        {
            let result = lock_mut_state(&ws, |s: &mut State| {
                for endpoint in &endpoints {
                    if s.connections.contains_key(&endpoint) {
                        return Err(io::Error::new(io::ErrorKind::AlreadyExists,
                                                  "Already connected"))
                    }
                }
                Ok(())
            });
            if result.is_err() {
                return
            }
        }
        let is_broadcast_acceptor = self.beacon_guid_and_port.is_some();
        let _ = thread::Builder::new().name("ConnectionManager connect".to_string()).spawn(move || {
            for endpoint in &endpoints {
                let ws = ws.clone();
                let result = transport::connect(endpoint.clone())
                              .and_then(|trans| handle_connect(ws, trans,
                                        is_broadcast_acceptor));
                if result.is_ok() { return; }
            }
        });
    }

    /// Sends a message to specified address (endpoint). Returns Ok(()) if the sending might
    /// succeed, and returns an Err if the address is not connected. Return value of Ok does not
    /// mean that the data will be received. It is possible for the corresponding connection to hang
    /// up immediately after this function returns Ok.
    pub fn send(&self, endpoint: Endpoint, message: Bytes) -> io::Result<()> {
        let ws = self.state.downgrade();

        let writer_channel = try!(lock_state(&ws, |s| {
            match s.connections.get(&endpoint) {
                Some(c) =>  Ok(c.writer_channel.clone()),
                None => Err(io::Error::new(io::ErrorKind::NotConnected, "?"))
            }
        }));

        let send_result = writer_channel.send(message);
        let cant_send = io::Error::new(io::ErrorKind::BrokenPipe, "?");
        send_result.map_err(|_|cant_send)
    }

    /// Closes connection with the specified endpoint.
    pub fn drop_node(&self, endpoint: Endpoint) {
        let mut ws = self.state.downgrade();
        let _ = lock_mut_state(&mut ws, |s: &mut State| {
            let _ = s.connections.remove(&endpoint);
            Ok(())
        });
    }

    /// Uses beacon to try and collect potential bootstrap endpoints from peers on the same subnet.
    pub fn seek_peers(&self, beacon_port: u16) -> Vec<Endpoint> {
        // Retrieve list of peers' TCP listeners who are on same subnet as us
        let beacon_guid = match self.beacon_guid_and_port {
            Some(beacon_guid_and_port) => Some(beacon_guid_and_port.0),
            None => None,
        };
        let peer_addresses = match beacon::seek_peers(beacon_port, beacon_guid) {
            Ok(peers) => peers,
            Err(_) => return Vec::<Endpoint>::new(),
        };

        // For each contact, connect and receive their list of bootstrap contacts
        let mut endpoints: Vec<Endpoint> = vec![];
        for peer in peer_addresses {
            let transport = transport::connect(transport::Endpoint::Tcp(peer)).unwrap();
            let contacts_str = match transport.receiver.receive() {
                Ok(message) => message,
                Err(_) => {
                    continue
                },
            };
            let mut decoder = cbor::Decoder::from_bytes(&contacts_str[..]);
            let contact_list: BootStrapContacts = match decoder.decode().next() {
                Some(message) => {
                    match message {
                        Ok(contacts) => contacts,
                        Err(_) => continue,
                    }
                },
                None => continue,
            };
            for contact in contact_list {
                endpoints.push(contact.end_point());
            }
        }

        endpoints
    }

<<<<<<< HEAD
    // Replace the IP in `original` with `replacement`'s IP if `original`'s is the loopback.
    fn replace_loopback(&self, original: Endpoint, replacement: &Endpoint) -> Endpoint {
        let is_loopback = match original.get_address().ip() {
            IpAddr::V4(ip) => ip.is_loopback(),
            IpAddr::V6(ip) => ip.is_loopback(),
        };
        if !is_loopback {
            return original;
        }
        let port = original.get_address().port();
        match *replacement {
            Endpoint::Tcp(tcp_endpoint) => Endpoint::Tcp(SocketAddr::new(tcp_endpoint.ip(), port)),
            Endpoint::Utp(utp_endpoint) => Endpoint::Utp(SocketAddr::new(utp_endpoint.ip(), port)),
        }
    }

=======
>>>>>>> 39c35a64
    fn bootstrap_off_list(&self, bootstrap_list: Vec<Endpoint>) -> io::Result<Endpoint> {
        // if bootstrap_list.is_empty() {
        //     panic!("The bootstrap list is empty, therefore cannot bootstrap");
        // }
        let mut vec_deferred = vec![];
        for endpoint in bootstrap_list {
            let state_cloned = self.state.clone();
            let beacon_guid_and_port_is_some = self.beacon_guid_and_port.is_some();
            vec_deferred.push(Deferred::new(move || {
                match transport::connect(endpoint.clone()) {
                    Ok(trans) => {
                        let ep = trans.remote_endpoint.clone();
                        let _ = try!(handle_connect(state_cloned.downgrade(), trans,
                                                    beacon_guid_and_port_is_some ));
                        return Ok(ep)
                    },
                    Err(e) => Err(e),
                }
            }));
        }
        let res = Deferred::first_to_promise(1,false,vec_deferred, ControlFlow::ParallelLimit(15)).sync();
        match res {
            Ok(v) => if v.len() > 0 { return Ok(v[0].clone()) },
            Err(_) => (),
        }
        // FIXME: The result should probably be Option<Endpoint>
        Err(io::Error::new(io::ErrorKind::Other, "No bootstrap node got connected"))
    }

    fn listen(&self, port: &Port) {
        let acceptor = transport::new_acceptor(port).unwrap();
        let local_port = acceptor.local_port();

        let mut weak_state = self.state.downgrade();

        let _ = lock_mut_state(&mut weak_state, |s| Ok(s.listening_ports.insert(local_port)));

        let _ = thread::Builder::new().name("ConnectionManager listen".to_string()).spawn(move || {
            loop {
                match transport::accept(&acceptor) {
                    Ok(trans) => {
                        let weak_state_copy = weak_state.clone();
                        let mut stop_called = false;
                        {
                            let _ = lock_mut_state(&weak_state_copy, |state: &mut State| {
                                stop_called = state.stop_called;
                                Ok(())
                            });
                        }
                        if stop_called {
                            break
                        }
                        let _ = thread::Builder::new().name("ConnectionManager accept".to_string())
                                                      .spawn(move || {
                            let _ = handle_accept(weak_state_copy, trans);
                        });
                    },
                    Err(_) => break,
                }
            }
        });
    }
}

impl Drop for ConnectionManager {
    fn drop(&mut self) {
        self.stop();
    }
}

// fn notify_user(state: &WeakState, event: Event) -> io::Result<()> {
//     lock_state(state, |s| {
//         s.event_pipe.send(event)
//         .map_err(|_|io::Error::new(io::ErrorKind::BrokenPipe, "failed to notify_user"))
//     })
// }

fn lock_state<T, F: FnOnce(&State) -> io::Result<T>>(state: &WeakState, f: F) -> io::Result<T> {
    state.upgrade().ok_or(io::Error::new(io::ErrorKind::Interrupted,
                                         "Can't dereference weak"))
    .and_then(|arc_state| {
        let opt_state = arc_state.lock();
        match opt_state {
            Ok(s)  => f(&s),
            Err(_) => Err(io::Error::new(io::ErrorKind::Interrupted, "?"))
        }
    })
}

fn lock_mut_state<T, F: FnOnce(&mut State) -> io::Result<T>>(state: &WeakState, f: F) -> io::Result<T> {
    state.upgrade().ok_or(io::Error::new(io::ErrorKind::Interrupted,
                                         "Can't dereference weak"))
    .and_then(move |arc_state| {
        let opt_state = arc_state.lock();
        match opt_state {
            Ok(mut s)  => f(&mut s),
            Err(_) => Err(io::Error::new(io::ErrorKind::Interrupted, "?"))
        }
    })
}

fn handle_accept(mut state: WeakState, trans: transport::Transport) -> io::Result<Endpoint> {
    let remote_ep = trans.remote_endpoint.clone();
    register_connection(&mut state, trans, Event::NewConnection(remote_ep))
}

fn handle_connect(mut state: WeakState, trans: transport::Transport,
                  is_broadcast_acceptor: bool) -> io::Result<Endpoint> {
    let remote_ep = trans.remote_endpoint.clone();
    let endpoint = register_connection(&mut state, trans, Event::NewConnection(remote_ep));
    if is_broadcast_acceptor {
        match endpoint {
            Ok(ref endpoint) => {
                let mut contacts = BootStrapContacts::new();
                // TODO PublicKey for contact required...
                let public_key = PublicKey::Asym(asymmetricbox::PublicKey([0u8; asymmetricbox::PUBLICKEYBYTES]));
                contacts.push(Contact::new(endpoint.clone(), public_key));
                let mut bootstrap_handler = BootStrapHandler::new();
                bootstrap_handler.add_bootstrap_contacts(contacts);
            }
            Err(_) => ()
        }
    }
    endpoint
}

fn register_connection(state: &mut WeakState, trans: transport::Transport,
                       event_to_user: Event) -> io::Result<Endpoint> {
    let state2 = state.clone();

    lock_mut_state(state, move |s: &mut State| {
        if s.connections.contains_key(&trans.remote_endpoint) {
            return Err(io::Error::new(io::ErrorKind::AlreadyExists, "Already connected"))
        }
        let (tx, rx) = mpsc::channel();
        start_writing_thread(state2.clone(), trans.sender, trans.remote_endpoint.clone(), rx);
        start_reading_thread(state2, trans.receiver, trans.remote_endpoint.clone(),
                             s.event_pipe.clone());
        let _ = s.connections.insert(trans.remote_endpoint.clone(), Connection{writer_channel: tx});
        let _ = s.event_pipe.send(event_to_user);
        Ok(trans.remote_endpoint)
    })
}

fn unregister_connection(state: WeakState, his_ep: Endpoint) {
    let _ = lock_mut_state(&state, |s| {
        if s.connections.remove(&his_ep).is_some() {
            // Only send the event if the connection was there
            // to avoid duplicate events.
            let _ = s.event_pipe.send(Event::LostConnection(his_ep));
        }
        Ok(())
    });
}

// pushing events out to event_pipe
fn start_reading_thread(state: WeakState,
                        receiver: transport::Receiver,
                        his_ep: Endpoint,
                        sink: mpsc::Sender<Event>) {
    let _ = thread::Builder::new().name("ConnectionManager reader".to_string()).spawn(move || {
        loop {
            match receiver.receive() {
                Ok(msg) => if sink.send(Event::NewMessage(his_ep.clone(), msg)).is_err() {
                    break
                },
                Err(_) => break,
            }
        }
        unregister_connection(state, his_ep);
    });
}

// pushing messages out to socket
fn start_writing_thread(state: WeakState,
                        mut sender: transport::Sender,
                        his_ep: Endpoint,
                        writer_channel: mpsc::Receiver<Bytes>) {
    let _ = thread::Builder::new().name("ConnectionManager writer".to_string()).spawn(move || {
        for msg in writer_channel.iter() {
            if sender.send(&msg).is_err() {
                break;
            }
        }
        unregister_connection(state, his_ep);
    });
}


#[cfg(test)]
mod test {
    use super::*;
    use std::thread::spawn;
    use std::thread;
    use std::sync::mpsc::{Receiver, Sender, channel};
    use rustc_serialize::{Decodable, Encodable};
    use cbor::{Encoder, Decoder};
    use transport::{Endpoint, Port};
    use std::sync::{Mutex, Arc};

    fn encode<T>(value: &T) -> Bytes where T: Encodable
    {
        let mut enc = Encoder::from_memory();
        let _ = enc.encode(&[value]);
        enc.into_bytes()
    }

    fn decode<T>(bytes: Bytes) -> T where T: Decodable {
        let mut dec = Decoder::from_bytes(&bytes[..]);
        dec.decode().next().unwrap().unwrap()
    }

    const  NETWORK_SIZE: u32 = 10;
    const  MESSAGE_PER_NODE: u32 = 10;

     struct Node {
         conn_mgr: ConnectionManager,
         listening_port: Port,
         connected_eps: Arc<Mutex<Vec<Endpoint>>>
     }

     #[derive(Debug)]
     struct Stats {
         new_connections_count: u32,
         messages_count: u32,
         lost_connection_count: u32
     }

     impl Node {
         pub fn new(mut cm: ConnectionManager, port: u16) -> (Node, Option<u16>) {
             let (ports, beacon_port) =  cm.start_listening(vec![Port::Tcp(0)], Some(port)).unwrap();
             (Node { conn_mgr: cm, listening_port: ports[0].clone(), connected_eps: Arc::new(Mutex::new(Vec::new())) }, beacon_port)
         }
     }

     fn get_port(node: &Arc<Mutex<Node>>) -> Port {
         let node = node.clone();
         let node = node.lock().unwrap();
         node.listening_port.clone()
     }

     fn get_connected_eps(node: &Arc<Mutex<Node>>) -> Vec<Endpoint> {
         let node = node.clone();
         let node = node.lock().unwrap();
         let eps = node.connected_eps.clone();
         let connected_eps = eps.lock().unwrap();
         connected_eps.clone()
     }

     struct Network {
         nodes: Vec<Arc<Mutex<Node>>>
     }

     impl Network {
         pub fn add(&mut self, beacon_port: u16) -> (Receiver<Event>, Port, Option<u16>, Arc<Mutex<Vec<Endpoint>>>) {
             let (cm_i, cm_o) = channel();
             let (node, beacon_port) = Node::new(ConnectionManager::new(cm_i), beacon_port);
             let port = node.listening_port.clone();
             let connected_eps = node.connected_eps.clone();
             self.nodes.push(Arc::new(Mutex::new(node)));
             (cm_o, port, beacon_port, connected_eps)
         }
     }

#[test]
    fn bootstrap() {
        let (cm1_i, _) = channel();
        let mut cm1 = ConnectionManager::new(cm1_i);
        let (cm1_eps, beacon_port) = cm1.start_listening(vec![Port::Tcp(0)], Some(0u16)).unwrap();
        println!("   cm1 listening port {} beaconing port {}", cm1_eps[0].get_port(), beacon_port.unwrap());

        thread::sleep_ms(1000);
        let (cm2_i, _) = channel();
        let mut cm2 = ConnectionManager::new(cm2_i);
        let (cm2_eps, _) = cm2.start_listening(vec![Port::Tcp(0)], beacon_port.clone()).unwrap();
        println!("   cm2 listening port {}", cm2_eps[0].get_port());
        match cm2.bootstrap(None, beacon_port) {
            Ok(ep) => { assert_eq!(ep.get_address().port(), cm1_eps[0].get_port()); },
            Err(_) => { panic!("Failed to bootstrap"); }
        }
    }

#[test]
    fn connection_manager() {
        // Wait 2 seconds until previous bootstrap test ends. If not, that test connects to these endpoints.
        thread::sleep_ms(2000);
        let run_cm = |cm: ConnectionManager, o: Receiver<Event>| {
            spawn(move || {
                for i in o.iter() {
                    match i {
                        Event::NewConnection(other_ep) => {
                            // println!("Connected {:?}", other_ep);
                            let _ = cm.send(other_ep.clone(), encode(&"hello world".to_string()));
                        },
                        Event::NewMessage(_, _) => {
                            // println!("New message from {:?} data:{:?}",
                            //          from_ep, decode::<String>(data));
                            break;
                        },
                        Event::LostConnection(_) => {
                            // println!("Lost connection to {:?}", other_ep);
                        }
                    }
                }
                // println!("done");
            })
        };

        let (cm1_i, cm1_o) = channel();
        let mut cm1 = ConnectionManager::new(cm1_i);
        let (cm1_ports, beacon_port) = cm1.start_listening(vec![Port::Tcp(0)], Some(0u16)).unwrap();
        let cm1_eps = cm1_ports.iter().map(|p| Endpoint::tcp(("127.0.0.1", p.get_port())));

        let (cm2_i, cm2_o) = channel();
        let mut cm2 = ConnectionManager::new(cm2_i);
        let (cm2_ports, _) = cm2.start_listening(vec![Port::Tcp(0)], beacon_port.clone()).unwrap();
        let cm2_eps = cm2_ports.iter().map(|p| Endpoint::tcp(("127.0.0.1", p.get_port())));
        cm2.connect(cm1_eps.collect());
        cm1.connect(cm2_eps.collect());

        let runner1 = run_cm(cm1, cm1_o);
        let runner2 = run_cm(cm2, cm2_o);

        assert!(runner1.join().is_ok());
        assert!(runner2.join().is_ok());
    }

#[test]
#[ignore]
    fn network() {
        let run_cm = |tx: Sender<Event>, o: Receiver<Event>, conn_eps: Arc<Mutex<Vec<Endpoint>>>| {
            spawn(move || {
                let count: u32 = 0;
                for i in o.iter() {
                    let _ = tx.send(i.clone());
                    match i {
                        Event::NewConnection(other_ep) => {
                            let mut connected_eps = conn_eps.lock().unwrap();
                            connected_eps.push(other_ep);
                        },
                        Event::NewMessage(_, _) => {
                            if count == MESSAGE_PER_NODE * (NETWORK_SIZE - 1) {
                                break;
                            }
                        },
                        Event::LostConnection(_) => {
                        }
                    }
                }
                // println!("done");
            })
        };

        let stats_accumulator = |stats: Arc<Mutex<Stats>>, stats_rx: Receiver<Event>|
            spawn(move || {
                for event in stats_rx.iter() {
                    let mut stat = stats.lock().unwrap();
                    match event {
                            Event::NewConnection(_) => {
                            stat.new_connections_count += 1;
                        },
                        Event::NewMessage(_, data) => {
                            let data_str = decode::<String>(data);
                            if data_str == "EXIT" {
                                break;
                            }
                            stat.messages_count += 1;
                            if stat.messages_count == NETWORK_SIZE * MESSAGE_PER_NODE * (NETWORK_SIZE - 1) {
                                break;
                            }
                        },
                        Event::LostConnection(_) => {
                            stat.lost_connection_count += 1;
                        }
                    }
                }
            });

        let run_terminate = |ep: Endpoint, tx: Sender<Event>|
            spawn(move || {
                thread::sleep_ms(5000);
                let _ = tx.send(Event::NewMessage(ep, encode(&"EXIT".to_string())));
                });


        let mut network = Network { nodes: Vec::new() };
        let stats = Arc::new(Mutex::new(Stats {new_connections_count: 0, messages_count: 0, lost_connection_count: 0}));
        let (stats_tx, stats_rx) = channel::<Event>();
        let mut runners = Vec::new();
        let mut beacon_port: u16 = 0;
        for _ in 0..NETWORK_SIZE {
            let (receiver, _, port, connected_eps) = network.add(beacon_port);
            beacon_port = match port {
                Some(port_no) => port_no,
                None => beacon_port
            };
            let runner = run_cm(stats_tx.clone(), receiver, connected_eps);
            runners.push(runner);
        }

        let run_stats = stats_accumulator(stats.clone(), stats_rx);

        let mut listening_ports = Vec::new();

        for node in network.nodes.iter() {
            listening_ports.push(get_port(node));
        }

        for node in network.nodes.iter() {
            for port in listening_ports.iter().filter(|&ep| get_port(node).ne(ep)) {
                let node = node.clone();
                let ep = Endpoint::tcp(("127.0.0.1", port.get_port()));
                let _ = spawn(move || {
                    let node = node.lock().unwrap();
                    node.conn_mgr.connect(vec![ep]);
                });
            }
        }

        for node in network.nodes.iter() {
            let mut eps_size = get_connected_eps(node).len();
            while eps_size < (NETWORK_SIZE - 1) as usize {
                eps_size = get_connected_eps(node).len();
            }
        }

        for node in network.nodes.iter() {
            let connected_eps = get_connected_eps(node);
            for end_point in connected_eps.iter() {
                for _ in 0..MESSAGE_PER_NODE {
                    let node = node.clone();
                    let ep = end_point.clone();
                    let _ = spawn(move || {
                        let node = node.lock().unwrap();
                        let _ = node.conn_mgr.send(ep.clone(), encode(&"MESSAGE".to_string()));
                    });
                }
            }
        }

        let _ = run_terminate(Endpoint::tcp(("127.0.0.1", listening_ports[0].get_port())), stats_tx.clone()).join();

        let _ = run_stats.join();

        for _ in 0..NETWORK_SIZE {
            let _ = network.nodes.remove(0);
        }

        for runner in runners.pop() {
            let _ = runner.join();
        }

        let stats_copy = stats.clone();
        let stat = stats_copy.lock().unwrap();
        // It is currently not the case that ConnectionManager guarantees at
        // most one connection between any two peers (although it does make
        // some effort in the `connect` function to do so). It is currently
        // in the TODO. When/if this will be the case, replace the >= operator
        // with ==.
        assert!(stat.new_connections_count >= NETWORK_SIZE * (NETWORK_SIZE - 1));
        assert_eq!(stat.messages_count,  NETWORK_SIZE * MESSAGE_PER_NODE * (NETWORK_SIZE - 1));
        assert_eq!(stat.lost_connection_count, 0);
    }

#[test]
    fn connection_manager_start() {
        // Wait 2 seconds until previous bootstrap test ends. If not, that test connects to these endpoints.
        thread::sleep_ms(2000);
        let (cm_tx, cm_rx) = channel();
        let mut cm = ConnectionManager::new(cm_tx);
        let cm_listen_ports = match cm.start_listening(vec![Port::Tcp(4455)], Some(5483)) {
            Ok(result) => result.0,
            Err(_) => panic!("main connection manager start_listening failure")
        };
        let cm_listen_addrs = cm_listen_ports.iter().map(|p| Endpoint::tcp(("127.0.0.1", p.get_port()))).collect();

        let thread = spawn(move || {
           loop {
                let event = cm_rx.recv();
                if event.is_err() {
                  // println!("stop listening");
                  break;
                }
                match event.unwrap() {
                    Event::NewMessage(_, _) => {
                        // println!("received from {} with a new message : {}",
                        //          match endpoint { Endpoint::Tcp(socket_addr) => socket_addr },
                        //          match String::from_utf8(bytes) { Ok(msg) => msg, Err(_) => "unknown msg".to_string() });
                    },
                    Event::NewConnection(_) => {
                        // println!("adding new node:{}", match endpoint { Endpoint::Tcp(socket_addr) => socket_addr });
                    },
                    Event::LostConnection(_) => {
                        // println!("dropping node:{}", match endpoint { Endpoint::Tcp(socket_addr) => socket_addr });
                        break;
                    }
                }
            }
          });
        thread::sleep_ms(100);

        let _ = spawn(move || {
            let (cm_aux_tx, _) = channel();
            let mut cm_aux = ConnectionManager::new(cm_aux_tx);
            // setting the listening port to be greater than 4455 will make the test hanging
            let _ = match cm_aux.start_listening(vec![Port::Tcp(4454)], None) {
                Ok(result) => {
                      // println!("aux listening on {} ",
                      //          match result.0[0].clone() { Endpoint::Tcp(socket_addr) => { socket_addr } });
                      result.0[0].clone()
                    },
                Err(_) => panic!("aux connection manager start_listening failure")
            };
            // changing this to cm_beacon_addr will make the test hanging
            cm_aux.connect(cm_listen_addrs);
        }).join();
        thread::sleep_ms(100);

        let _ = thread.join();
    }
}<|MERGE_RESOLUTION|>--- conflicted
+++ resolved
@@ -332,7 +332,6 @@
         endpoints
     }
 
-<<<<<<< HEAD
     // Replace the IP in `original` with `replacement`'s IP if `original`'s is the loopback.
     fn replace_loopback(&self, original: Endpoint, replacement: &Endpoint) -> Endpoint {
         let is_loopback = match original.get_address().ip() {
@@ -349,8 +348,6 @@
         }
     }
 
-=======
->>>>>>> 39c35a64
     fn bootstrap_off_list(&self, bootstrap_list: Vec<Endpoint>) -> io::Result<Endpoint> {
         // if bootstrap_list.is_empty() {
         //     panic!("The bootstrap list is empty, therefore cannot bootstrap");
