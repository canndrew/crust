--- conflicted
+++ resolved
@@ -23,78 +23,9 @@
 use rustc_serialize::json;
 use std::io;
 use itertools::Itertools;
-<<<<<<< HEAD
-use rustc_serialize::{Decodable, Decoder, Encodable, Encoder};
+use config_utils::{Contact, Contacts};
 
 const MAX_CONTACTS: usize = 1500;
-
-#[derive(PartialEq, Eq, Hash, Debug, Clone)]
-pub struct Timestamp {
-    pub timestamp: time::Tm,
-}
-
-impl Timestamp {
-
-    /// Construct a Timestamp with current UTC time.
-    pub fn new() -> Timestamp {
-        Timestamp { timestamp: time::now_utc() }
-    }
-}
-
-impl Encodable for Timestamp {
-    fn encode<E: Encoder>(&self, e: &mut E) -> Result<(), E::Error> {
-        e.emit_seq(11usize, |encoder| {
-            try!(encoder.emit_seq_elt(00usize, |encoder| self.timestamp.tm_sec.encode(encoder)));
-            try!(encoder.emit_seq_elt(01usize, |encoder| self.timestamp.tm_min.encode(encoder)));
-            try!(encoder.emit_seq_elt(02usize, |encoder| self.timestamp.tm_hour.encode(encoder)));
-            try!(encoder.emit_seq_elt(03usize, |encoder| self.timestamp.tm_mday.encode(encoder)));
-            try!(encoder.emit_seq_elt(04usize, |encoder| self.timestamp.tm_mon.encode(encoder)));
-            try!(encoder.emit_seq_elt(05usize, |encoder| self.timestamp.tm_year.encode(encoder)));
-            try!(encoder.emit_seq_elt(06usize, |encoder| self.timestamp.tm_wday.encode(encoder)));
-            try!(encoder.emit_seq_elt(07usize, |encoder| self.timestamp.tm_yday.encode(encoder)));
-            try!(encoder.emit_seq_elt(08usize, |encoder| self.timestamp.tm_isdst.encode(encoder)));
-            try!(encoder.emit_seq_elt(09usize, |encoder| self.timestamp.tm_utcoff.encode(encoder)));
-            try!(encoder.emit_seq_elt(10usize, |encoder| self.timestamp.tm_nsec.encode(encoder)));
-
-            Ok(())
-        })
-    }
-}
-
-impl Decodable for Timestamp {
-    fn decode<D: Decoder>(d: &mut D) -> Result<Timestamp, D::Error> {
-        let (sec, min, hour, mday, mon, year, wday, yday, isdst, utcoff, nsec):
-            (i32, i32, i32, i32, i32, i32, i32, i32, i32, i32, i32) = try!(Decodable::decode(d));
-
-        let timestamp = time::Tm {
-            tm_sec    : sec,
-            tm_min    : min,
-            tm_hour   : hour,
-            tm_mday   : mday,
-            tm_mon    : mon,
-            tm_year   : year,
-            tm_wday   : wday,
-            tm_yday   : yday,
-            tm_isdst  : isdst,
-            tm_utcoff : utcoff,
-            tm_nsec   : nsec
-        };
-
-        Ok(Timestamp { timestamp: timestamp })
-    }
-}
-
-#[derive(PartialEq, Eq, Hash, Debug, Clone, RustcDecodable, RustcEncodable)]
-pub struct Contact {
-    pub endpoint: Endpoint,
-    pub last_updated: Timestamp,
-}
-
-pub type Contacts = Vec<Contact>;
-=======
-use config_utils::{Contact, Contacts};
->>>>>>> 3755055b
-
 
 #[derive(PartialEq, Debug, RustcDecodable, RustcEncodable)]
 pub struct Bootstrap {
@@ -179,14 +110,7 @@
             .unwrap_or_else(|e| {
                 println!("Failed to read Bootstrap cache file : {:?} ; {:?} ; Creating New file.",
                 self.file_name, e);
-<<<<<<< HEAD
-                Bootstrap{ preferred_port: Port::Tcp(0u16),
-                           hard_coded_contacts: Vec::new(),
-                           contacts: Vec::new()
-                }
-=======
                 Bootstrap{ contacts: Vec::new() }
->>>>>>> 3755055b
             });
 
         let mut contact_list = contacts.clone();
@@ -224,23 +148,17 @@
 #[cfg(test)]
 mod test {
     use super::*;
-<<<<<<< HEAD
     use std::{net, fs};
     use std::net::{SocketAddr, Ipv4Addr};
-    use transport::{Endpoint, Port};
-=======
-    use std::net;
-    use std::net::SocketAddr;
     use transport::Endpoint;
->>>>>>> 3755055b
     use rustc_serialize::json;
     use rand;
     use std::path::Path;
-<<<<<<< HEAD
     use time;
     use itertools::Itertools;
     use cbor::{Encoder, Decoder};
     use rustc_serialize::{Decodable, Encodable};
+    use config_utils::{Contact, Contacts, Timestamp};
 
     use super::MAX_CONTACTS;
 
@@ -254,9 +172,6 @@
         let decoded_timestamp: Timestamp = timestamp_decoder.decode().next().unwrap().unwrap();
         assert_eq!(timestamp, decoded_timestamp);
     }
-=======
-    use config_utils::{Contact, Contacts};
->>>>>>> 3755055b
 
     #[test]
     fn serialisation() {
