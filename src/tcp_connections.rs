--- conflicted
+++ resolved
@@ -53,32 +53,6 @@
     use maidsafe_utilities::serialisation::serialise_with_limit;
 
     let (tx, rx) = mpsc::channel();
-<<<<<<< HEAD
-    let _ = unwrap_result!(thread::Builder::new()
-                               .name("TCP writer".to_owned())
-                               .spawn(move || {
-                                   while let Ok(event) = rx.recv() {
-                                       match event {
-                                           WriteEvent::Write(data) => {
-                                               use std::io::Write;
-                                               match serialise(&data) {
-                                                   Ok(ref msg) => {
-                                                       if stream.write_all(&msg)
-                                                                .is_err() {
-                                                           break;
-                                                       }
-                                                   }
-                                                   Err(error) => {
-                                                       trace!("serialisation error {}", error)
-                                                   }
-                                               };
-                                           }
-                                           WriteEvent::Shutdown => break,
-                                       }
-                                   }
-                                   stream.shutdown(Shutdown::Both)
-                               }));
-=======
     let _ = thread!("TCP writer", move || {
         while let Ok(event) = rx.recv() {
             match event {
@@ -105,7 +79,6 @@
         }
         stream.shutdown(Shutdown::Both)
     });
->>>>>>> 447b6778
     tx
 }
 
@@ -261,12 +234,7 @@
                         let s: String = unwrap_result!(deserialise(&msg));
                         assert_eq!(s, format!("MSG{}", i));
                     }
-<<<<<<< HEAD
-                    Ok(m) => panic!("Unexpected crust message type {:#?}", m),
-                    Err(what) => panic!("Problem decoding message {}", what),
-=======
                     m => panic!("Unexpected crust message type {:#?}", m),
->>>>>>> 447b6778
                 }
             }
         }
@@ -352,59 +320,4 @@
                  duration.subsec_nanos());
     }
 
-    // #[test]
-    // fn graceful_port_close() {
-    // use std::net::{TcpListener};
-    // use std::sync::mpsc;
-    // use std::thread::spawn;
-
-    // let tcp_listener = TcpListener::bind((("0.0.0.0"), 0)).unwrap();
-
-    // let tcp_listener2 = tcp_listener.try_clone().unwrap();
-    // let t = spawn(move || {
-    //    loop {
-    //        match tcp_listener2.accept() {
-    //            Ok(_) => { }
-    //            Err(e) => { break; }
-    //        }
-    //    }
-    // });
-
-    // drop(tcp_listener);
-    // assert!(t.join().is_ok());
-    // let first_binding;
-
-    // {
-    //     let (event_receiver, listener) = listen().unwrap();
-    //     first_binding = listener.local_addr().unwrap();
-    // }
-    // {
-    //     let (event_receiver, listener) = listen().unwrap();
-    //     let second_binding = listener.local_addr().unwrap();
-    //     assert_eq!(first_binding.port(), second_binding.port());
-    // }
-    // }
-
-    // #[test]
-    // fn test_stream_large_data() {
-    //     // Has to be sent over several packets
-    //     const LEN: usize = 1024 * 1024;
-    //     let data: Vec<u8> = (0..LEN).map(|idx| idx as u8).collect();
-    //     assert_eq!(LEN, data.len());
-    //
-    //     let d = data.clone(\;
-    //     let receiver_addr = next_test_ip4();
-    //     let mut receiver = UtpStream::bind(receiver_addr);
-    //
-    //     thread::spawn(move || {
-    //         let mut sender = iotry!(UtpStream::connect(receiver_addr));
-    //         iotry!(sender.write(&d[..]));
-    //         iotry!(sender.close());
-    //     });
-    //
-    //     let read = iotry!(receiver.read_to_end());
-    //     assert!(!read.is_empty());
-    //     assert_eq!(read.len(), data.len());
-    //     assert_eq!(read, data);
-    // }
 }